package revel

import (
	"github.com/streadway/simpleuuid"
	"net/http"
	"net/url"
	"strings"
	"time"
)

// A signed cookie (and thus limited to 4kb in size).
// Restriction: Keys may not have a colon in them.
type Session map[string]string

const (
	SESSION_ID_KEY = "_ID"
)

// Return a UUID identifying this session.
func (s Session) Id() string {
	if uuidStr, ok := s[SESSION_ID_KEY]; ok {
		return uuidStr
	}

	uuid, err := simpleuuid.NewTime(time.Now())
	if err != nil {
		panic(err) // I don't think this can actually happen.
	}
	s[SESSION_ID_KEY] = uuid.String()
	return s[SESSION_ID_KEY]
}

<<<<<<< HEAD
type SessionFilter struct{}

func (p SessionFilter) Call(c *Controller, fc FilterChain) {
	c.Session = restoreSession(c.Request.Request)

	fc.Call(c)

	// Store the session (and sign it).
=======
// Returns an http.Cookie containing the signed session.
func (s Session) cookie() *http.Cookie {
>>>>>>> a79874ed
	var sessionValue string
	for key, value := range s {
		if strings.ContainsAny(key, ":\x00") {
			panic("Session keys may not have colons or null bytes")
		}
		if strings.Contains(value, "\x00") {
			panic("Session values may not have null bytes")
		}
		sessionValue += "\x00" + key + ":" + value + "\x00"
	}

	sessionData := url.QueryEscape(sessionValue)
	return &http.Cookie{
		Name:  CookiePrefix + "_SESSION",
		Value: Sign(sessionData) + "-" + sessionData,
		Path:  "/",
	}
}

// Returns a Session pulled from signed cookie.
func getSessionFromCookie(cookie *http.Cookie) Session {
	session := make(Session)

	// Separate the data from the signature.
	hyphen := strings.Index(cookie.Value, "-")
	if hyphen == -1 || hyphen >= len(cookie.Value)-1 {
		return session
	}
	sig, data := cookie.Value[:hyphen], cookie.Value[hyphen+1:]

	// Verify the signature.
	if Sign(data) != sig {
		INFO.Println("Session cookie signature failed")
		return session
	}

	ParseKeyValueCookie(data, func(key, val string) {
		session[key] = val
	})

	return session
}

type SessionPlugin struct{ EmptyPlugin }

func (p SessionPlugin) BeforeRequest(c *Controller) {
	c.Session = restoreSession(c.Request.Request)
}

func (p SessionPlugin) AfterRequest(c *Controller) {
	// Store the session (and sign it).
	c.SetCookie(c.Session.cookie())
}

func restoreSession(req *http.Request) Session {
	session := make(map[string]string)
	cookie, err := req.Cookie(CookiePrefix + "_SESSION")
	if err != nil {
		return Session(session)
	}

	return getSessionFromCookie(cookie)
}<|MERGE_RESOLUTION|>--- conflicted
+++ resolved
@@ -30,7 +30,6 @@
 	return s[SESSION_ID_KEY]
 }
 
-<<<<<<< HEAD
 type SessionFilter struct{}
 
 func (p SessionFilter) Call(c *Controller, fc FilterChain) {
@@ -39,10 +38,11 @@
 	fc.Call(c)
 
 	// Store the session (and sign it).
-=======
+	c.SetCookie(c.Session.cookie())
+}
+
 // Returns an http.Cookie containing the signed session.
 func (s Session) cookie() *http.Cookie {
->>>>>>> a79874ed
 	var sessionValue string
 	for key, value := range s {
 		if strings.ContainsAny(key, ":\x00") {
@@ -86,17 +86,6 @@
 	return session
 }
 
-type SessionPlugin struct{ EmptyPlugin }
-
-func (p SessionPlugin) BeforeRequest(c *Controller) {
-	c.Session = restoreSession(c.Request.Request)
-}
-
-func (p SessionPlugin) AfterRequest(c *Controller) {
-	// Store the session (and sign it).
-	c.SetCookie(c.Session.cookie())
-}
-
 func restoreSession(req *http.Request) Session {
 	session := make(map[string]string)
 	cookie, err := req.Cookie(CookiePrefix + "_SESSION")
