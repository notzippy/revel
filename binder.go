// Copyright (c) 2012-2016 The Revel Framework Authors, All rights reserved.
// Revel Framework source code and usage is governed by a MIT style
// license that can be found in the LICENSE file.

package revel

import (
	"encoding/json"
	"fmt"
	"io"
	"io/ioutil"
	"mime/multipart"
	"os"
	"reflect"
	"strconv"
	"strings"
	"time"
)

// A Binder translates between string parameters and Go data structures.
type Binder struct {
	// Bind takes the name and type of the desired parameter and constructs it
	// from one or more values from Params.
	//
	// Example
	//
	// Request:
	//   url?id=123&ol[0]=1&ol[1]=2&ul[]=str&ul[]=array&user.Name=rob
	//
	// Action:
	//   Example.Action(id int, ol []int, ul []string, user User)
	//
	// Calls:
	//   Bind(params, "id", int): 123
	//   Bind(params, "ol", []int): {1, 2}
	//   Bind(params, "ul", []string): {"str", "array"}
	//   Bind(params, "user", User): User{Name:"rob"}
	//
	// Note that only exported struct fields may be bound.
	Bind func(params *Params, name string, typ reflect.Type) reflect.Value

	// Unbind serializes a given value to one or more URL parameters of the given
	// name.
	Unbind func(output map[string]string, name string, val interface{})
}

// ValueBinder is adapter for easily making one-key-value binders.
func ValueBinder(f func(value string, typ reflect.Type) reflect.Value) func(*Params, string, reflect.Type) reflect.Value {
	return func(params *Params, name string, typ reflect.Type) reflect.Value {
		vals, ok := params.Values[name]
		if !ok || len(vals) == 0 {
			return reflect.Zero(typ)
		}
		return f(vals[0], typ)
	}
}

// Revel's default date and time constants
const (
	DefaultDateFormat     = "2006-01-02"
	DefaultDateTimeFormat = "2006-01-02 15:04"
)

// Binders type and kind definition
var (
	// These are the lookups to find a Binder for any type of data.
	// The most specific binder found will be used (Type before Kind)
	TypeBinders = make(map[reflect.Type]Binder)
	KindBinders = make(map[reflect.Kind]Binder)

	// Applications can add custom time formats to this array, and they will be
	// automatically attempted when binding a time.Time.
	TimeFormats = []string{}

	DateFormat     string
	DateTimeFormat string

	IntBinder = Binder{
		Bind: ValueBinder(func(val string, typ reflect.Type) reflect.Value {
			if len(val) == 0 {
				return reflect.Zero(typ)
			}
			intValue, err := strconv.ParseInt(val, 10, 64)
			if err != nil {
				WARN.Println(err)
				return reflect.Zero(typ)
			}
			pValue := reflect.New(typ)
			pValue.Elem().SetInt(intValue)
			return pValue.Elem()
		}),
		Unbind: func(output map[string]string, key string, val interface{}) {
			output[key] = fmt.Sprintf("%d", val)
		},
	}

	UintBinder = Binder{
		Bind: ValueBinder(func(val string, typ reflect.Type) reflect.Value {
			if len(val) == 0 {
				return reflect.Zero(typ)
			}
			uintValue, err := strconv.ParseUint(val, 10, 64)
			if err != nil {
				WARN.Println(err)
				return reflect.Zero(typ)
			}
			pValue := reflect.New(typ)
			pValue.Elem().SetUint(uintValue)
			return pValue.Elem()
		}),
		Unbind: func(output map[string]string, key string, val interface{}) {
			output[key] = fmt.Sprintf("%d", val)
		},
	}

	FloatBinder = Binder{
		Bind: ValueBinder(func(val string, typ reflect.Type) reflect.Value {
			if len(val) == 0 {
				return reflect.Zero(typ)
			}
			floatValue, err := strconv.ParseFloat(val, 64)
			if err != nil {
				WARN.Println(err)
				return reflect.Zero(typ)
			}
			pValue := reflect.New(typ)
			pValue.Elem().SetFloat(floatValue)
			return pValue.Elem()
		}),
		Unbind: func(output map[string]string, key string, val interface{}) {
			output[key] = fmt.Sprintf("%f", val)
		},
	}

	StringBinder = Binder{
		Bind: ValueBinder(func(val string, typ reflect.Type) reflect.Value {
			return reflect.ValueOf(val)
		}),
		Unbind: func(output map[string]string, name string, val interface{}) {
			output[name] = val.(string)
		},
	}

	// Booleans support a various value formats,
	// refer `revel.Atob` method.
	BoolBinder = Binder{
		Bind: ValueBinder(func(val string, typ reflect.Type) reflect.Value {
			return reflect.ValueOf(Atob(val))
		}),
		Unbind: func(output map[string]string, name string, val interface{}) {
			output[name] = fmt.Sprintf("%t", val)
		},
	}

	PointerBinder = Binder{
		Bind: func(params *Params, name string, typ reflect.Type) reflect.Value {
			v := Bind(params, name, typ.Elem())
			if v.CanAddr() {
				return v.Addr()
			}

			return v
		},
		Unbind: func(output map[string]string, name string, val interface{}) {
			Unbind(output, name, reflect.ValueOf(val).Elem().Interface())
		},
	}

	TimeBinder = Binder{
		Bind: ValueBinder(func(val string, typ reflect.Type) reflect.Value {
			for _, f := range TimeFormats {
				if r, err := time.Parse(f, val); err == nil {
					return reflect.ValueOf(r)
				}
			}
			return reflect.Zero(typ)
		}),
		Unbind: func(output map[string]string, name string, val interface{}) {
			var (
				t       = val.(time.Time)
				format  = DateTimeFormat
				h, m, s = t.Clock()
			)
			if h == 0 && m == 0 && s == 0 {
				format = DateFormat
			}
			output[name] = t.Format(format)
		},
	}

	MapBinder = Binder{
		Bind:   bindMap,
		Unbind: unbindMap,
	}
)

// Used to keep track of the index for individual keyvalues.
type sliceValue struct {
	index int           // Index extracted from brackets.  If -1, no index was provided.
	value reflect.Value // the bound value for this slice element.
}

// This function creates a slice of the given type, Binds each of the individual
// elements, and then sets them to their appropriate location in the slice.
// If elements are provided without an explicit index, they are added (in
// unspecified order) to the end of the slice.
func bindSlice(params *Params, name string, typ reflect.Type) reflect.Value {
	// Collect an array of slice elements with their indexes (and the max index).
	maxIndex := -1
	numNoIndex := 0
	sliceValues := []sliceValue{}

	// Factor out the common slice logic (between form values and files).
	processElement := func(key string, vals []string, files []*multipart.FileHeader) {
		if !strings.HasPrefix(key, name+"[") {
			return
		}

		// Extract the index, and the index where a sub-key starts. (e.g. field[0].subkey)
		index := -1
		leftBracket, rightBracket := len(name), strings.Index(key[len(name):], "]")+len(name)
		if rightBracket > leftBracket+1 {
			index, _ = strconv.Atoi(key[leftBracket+1 : rightBracket])
		}
		subKeyIndex := rightBracket + 1

		// Handle the indexed case.
		if index > -1 {
			if index > maxIndex {
				maxIndex = index
			}
			sliceValues = append(sliceValues, sliceValue{
				index: index,
				value: Bind(params, key[:subKeyIndex], typ.Elem()),
			})
			return
		}

		// It's an un-indexed element.  (e.g. element[])
		numNoIndex += len(vals) + len(files)
		for _, val := range vals {
			// Unindexed values can only be direct-bound.
			sliceValues = append(sliceValues, sliceValue{
				index: -1,
				value: BindValue(val, typ.Elem()),
			})
		}

		for _, fileHeader := range files {
			sliceValues = append(sliceValues, sliceValue{
				index: -1,
				value: BindFile(fileHeader, typ.Elem()),
			})
		}
	}

	for key, vals := range params.Values {
		processElement(key, vals, nil)
	}
	for key, fileHeaders := range params.Files {
		processElement(key, nil, fileHeaders)
	}

	resultArray := reflect.MakeSlice(typ, maxIndex+1, maxIndex+1+numNoIndex)
	for _, sv := range sliceValues {
		if sv.index != -1 {
			resultArray.Index(sv.index).Set(sv.value)
		} else {
			resultArray = reflect.Append(resultArray, sv.value)
		}
	}

	return resultArray
}

// Break on dots and brackets.
// e.g. bar => "bar", bar.baz => "bar", bar[0] => "bar"
func nextKey(key string) string {
	fieldLen := strings.IndexAny(key, ".[")
	if fieldLen == -1 {
		return key
	}
	return key[:fieldLen]
}

func unbindSlice(output map[string]string, name string, val interface{}) {
	v := reflect.ValueOf(val)
	for i := 0; i < v.Len(); i++ {
		Unbind(output, fmt.Sprintf("%s[%d]", name, i), v.Index(i).Interface())
	}
}

func bindStruct(params *Params, name string, typ reflect.Type) reflect.Value {
	resultPointer := reflect.New(typ)
	result := resultPointer.Elem()
	if params.JSON != nil {
		// Try to inject the response as a json into the created result
		if err := json.Unmarshal(params.JSON, resultPointer.Interface()); err != nil {
			WARN.Println("W: bindStruct: Unable to unmarshal request:", name, err)
		}
		return result
	}
	fieldValues := make(map[string]reflect.Value)
	for key := range params.Values {
		if !strings.HasPrefix(key, name+".") {
			continue
		}

		// Get the name of the struct property.
		// Strip off the prefix. e.g. foo.bar.baz => bar.baz
		suffix := key[len(name)+1:]
		fieldName := nextKey(suffix)
		fieldLen := len(fieldName)

		if _, ok := fieldValues[fieldName]; !ok {
			// Time to bind this field.  Get it and make sure we can set it.
			fieldValue := result.FieldByName(fieldName)
			if !fieldValue.IsValid() {
				WARN.Println("W: bindStruct: Field not found:", fieldName)
				continue
			}
			if !fieldValue.CanSet() {
				WARN.Println("W: bindStruct: Field not settable:", fieldName)
				continue
			}
			boundVal := Bind(params, key[:len(name)+1+fieldLen], fieldValue.Type())
			fieldValue.Set(boundVal)
			fieldValues[fieldName] = boundVal
		}
	}

	return result
}

func unbindStruct(output map[string]string, name string, iface interface{}) {
	val := reflect.ValueOf(iface)
	typ := val.Type()
	for i := 0; i < val.NumField(); i++ {
		structField := typ.Field(i)
		fieldValue := val.Field(i)

		// PkgPath is specified to be empty exactly for exported fields.
		if structField.PkgPath == "" {
			Unbind(output, fmt.Sprintf("%s.%s", name, structField.Name), fieldValue.Interface())
		}
	}
}

// Helper that returns an upload of the given name, or nil.
func getMultipartFile(params *Params, name string) multipart.File {
	for _, fileHeader := range params.Files[name] {
		file, err := fileHeader.Open()
		if err == nil {
			return file
		}
		WARN.Println("Failed to open uploaded file", name, ":", err)
	}
	return nil
}

func bindFile(params *Params, name string, typ reflect.Type) reflect.Value {
	reader := getMultipartFile(params, name)
	if reader == nil {
		return reflect.Zero(typ)
	}

	// If it's already stored in a temp file, just return that.
	if osFile, ok := reader.(*os.File); ok {
		return reflect.ValueOf(osFile)
	}

	// Otherwise, have to store it.
	tmpFile, err := ioutil.TempFile("", "revel-upload")
	if err != nil {
		WARN.Println("Failed to create a temp file to store upload:", err)
		return reflect.Zero(typ)
	}

	// Register it to be deleted after the request is done.
	params.tmpFiles = append(params.tmpFiles, tmpFile)

	_, err = io.Copy(tmpFile, reader)
	if err != nil {
		WARN.Println("Failed to copy upload to temp file:", err)
		return reflect.Zero(typ)
	}

	_, err = tmpFile.Seek(0, 0)
	if err != nil {
		WARN.Println("Failed to seek to beginning of temp file:", err)
		return reflect.Zero(typ)
	}

	return reflect.ValueOf(tmpFile)
}

func bindByteArray(params *Params, name string, typ reflect.Type) reflect.Value {
	if reader := getMultipartFile(params, name); reader != nil {
		b, err := ioutil.ReadAll(reader)
		if err == nil {
			return reflect.ValueOf(b)
		}
		WARN.Println("Error reading uploaded file contents:", err)
	}
	return reflect.Zero(typ)
}

func bindReadSeeker(params *Params, name string, typ reflect.Type) reflect.Value {
	if reader := getMultipartFile(params, name); reader != nil {
		return reflect.ValueOf(reader.(io.ReadSeeker))
	}
	return reflect.Zero(typ)
}

// bindMap converts parameters using map syntax into the corresponding map. e.g.:
//   params["a[5]"]=foo, name="a", typ=map[int]string => map[int]string{5: "foo"}
func bindMap(params *Params, name string, typ reflect.Type) reflect.Value {
	var (
		keyType   = typ.Key()
		valueType = typ.Elem()
		resultPtr = reflect.New(reflect.MapOf(keyType, valueType))
		result    = resultPtr.Elem()
	)
<<<<<<< HEAD
	result.Set(reflect.MakeMap(typ))
	if params.JSON != nil {
		// Try to inject the response as a json into the created result
		if err := json.Unmarshal(params.JSON, resultPtr.Interface()); err != nil {
			WARN.Println("W: bindMap: Unable to unmarshal request:", name, err)
		}
		return result
	}

	for paramName, values := range params.Values {
		if !strings.HasPrefix(paramName, name+"[") || paramName[len(paramName)-1] != ']' {
=======
	for paramName, _ := range params.Values {
		suffix := paramName[len(name)+1:]
		fieldName := nextKey(suffix)
		if fieldName != "" {
			fieldName = fieldName[:len(fieldName)-1]
		}
		if !strings.HasPrefix(paramName, name+"["+fieldName+"]") {
>>>>>>> 780fdf7d
			continue
		}

		result.SetMapIndex(BindValue(fieldName, keyType), Bind(params, name+"["+fieldName+"]", valueType))
	}
	return result
}

func unbindMap(output map[string]string, name string, iface interface{}) {
	mapValue := reflect.ValueOf(iface)
	for _, key := range mapValue.MapKeys() {
		Unbind(output, name+"["+fmt.Sprintf("%v", key.Interface())+"]",
			mapValue.MapIndex(key).Interface())
	}
}

// Bind takes the name and type of the desired parameter and constructs it
// from one or more values from Params.
// Returns the zero value of the type upon any sort of failure.
func Bind(params *Params, name string, typ reflect.Type) reflect.Value {
	if binder, found := binderForType(typ); found {
		return binder.Bind(params, name, typ)
	}
	return reflect.Zero(typ)
}

func BindValue(val string, typ reflect.Type) reflect.Value {
	return Bind(&Params{Values: map[string][]string{"": {val}}}, "", typ)
}

func BindFile(fileHeader *multipart.FileHeader, typ reflect.Type) reflect.Value {
	return Bind(&Params{Files: map[string][]*multipart.FileHeader{"": {fileHeader}}}, "", typ)
}

func Unbind(output map[string]string, name string, val interface{}) {
	if binder, found := binderForType(reflect.TypeOf(val)); found {
		if binder.Unbind != nil {
			binder.Unbind(output, name, val)
		} else {
			ERROR.Printf("revel/binder: can not unbind %s=%s", name, val)
		}
	}
}

func binderForType(typ reflect.Type) (Binder, bool) {
	binder, ok := TypeBinders[typ]
	if !ok {
		binder, ok = KindBinders[typ.Kind()]
		if !ok {
			WARN.Println("revel/binder: no binder for type:", typ)
			return Binder{}, false
		}
	}
	return binder, true
}

// Sadly, the binder lookups can not be declared initialized -- that results in
// an "initialization loop" compile error.
func init() {
	KindBinders[reflect.Int] = IntBinder
	KindBinders[reflect.Int8] = IntBinder
	KindBinders[reflect.Int16] = IntBinder
	KindBinders[reflect.Int32] = IntBinder
	KindBinders[reflect.Int64] = IntBinder

	KindBinders[reflect.Uint] = UintBinder
	KindBinders[reflect.Uint8] = UintBinder
	KindBinders[reflect.Uint16] = UintBinder
	KindBinders[reflect.Uint32] = UintBinder
	KindBinders[reflect.Uint64] = UintBinder

	KindBinders[reflect.Float32] = FloatBinder
	KindBinders[reflect.Float64] = FloatBinder

	KindBinders[reflect.String] = StringBinder
	KindBinders[reflect.Bool] = BoolBinder
	KindBinders[reflect.Slice] = Binder{bindSlice, unbindSlice}
	KindBinders[reflect.Struct] = Binder{bindStruct, unbindStruct}
	KindBinders[reflect.Ptr] = PointerBinder
	KindBinders[reflect.Map] = MapBinder

	TypeBinders[reflect.TypeOf(time.Time{})] = TimeBinder

	// Uploads
	TypeBinders[reflect.TypeOf(&os.File{})] = Binder{bindFile, nil}
	TypeBinders[reflect.TypeOf([]byte{})] = Binder{bindByteArray, nil}
	TypeBinders[reflect.TypeOf((*io.Reader)(nil)).Elem()] = Binder{bindReadSeeker, nil}
	TypeBinders[reflect.TypeOf((*io.ReadSeeker)(nil)).Elem()] = Binder{bindReadSeeker, nil}

	OnAppStart(func() {
		DateTimeFormat = Config.StringDefault("format.datetime", DefaultDateTimeFormat)
		DateFormat = Config.StringDefault("format.date", DefaultDateFormat)
		TimeFormats = append(TimeFormats, DateTimeFormat, DateFormat)
	})
}<|MERGE_RESOLUTION|>--- conflicted
+++ resolved
@@ -421,7 +421,6 @@
 		resultPtr = reflect.New(reflect.MapOf(keyType, valueType))
 		result    = resultPtr.Elem()
 	)
-<<<<<<< HEAD
 	result.Set(reflect.MakeMap(typ))
 	if params.JSON != nil {
 		// Try to inject the response as a json into the created result
@@ -430,10 +429,7 @@
 		}
 		return result
 	}
-
-	for paramName, values := range params.Values {
-		if !strings.HasPrefix(paramName, name+"[") || paramName[len(paramName)-1] != ']' {
-=======
+	
 	for paramName, _ := range params.Values {
 		suffix := paramName[len(name)+1:]
 		fieldName := nextKey(suffix)
@@ -441,7 +437,6 @@
 			fieldName = fieldName[:len(fieldName)-1]
 		}
 		if !strings.HasPrefix(paramName, name+"["+fieldName+"]") {
->>>>>>> 780fdf7d
 			continue
 		}
 
